//! JSON Deserialization
//!
//! This module provides for JSON deserialization with the type `Deserializer`.

use std::char;
use std::i32;
use std::io;
use std::str;
use std::marker::PhantomData;

use serde::de;
use serde::iter::LineColIterator;

use super::error::{Error, ErrorCode, Result};

/// A structure that deserializes JSON into Rust values.
pub struct Deserializer<Iter: Iterator<Item=io::Result<u8>>> {
    rdr: LineColIterator<Iter>,
    ch: Option<u8>,
    str_buf: Vec<u8>,
}

macro_rules! try_or_invalid {
    ($self_:expr, $e:expr) => {
        match $e {
            Some(v) => v,
            None => { return Err($self_.error(ErrorCode::InvalidNumber)); }
        }
    }
}

impl<Iter> Deserializer<Iter>
    where Iter: Iterator<Item=io::Result<u8>>,
{
    /// Creates the JSON parser from an `std::iter::Iterator`.
    #[inline]
    pub fn new(rdr: Iter) -> Deserializer<Iter> {
        Deserializer {
            rdr: LineColIterator::new(rdr),
            ch: None,
            str_buf: Vec::with_capacity(128),
        }
    }

    /// The `Deserializer::end` method should be called after a value has been fully deserialized.
    /// This allows the `Deserializer` to validate that the input stream is at the end or that it
    /// only has trailing whitespace.
    #[inline]
    pub fn end(&mut self) -> Result<()> {
        try!(self.parse_whitespace());
        if try!(self.eof()) {
            Ok(())
        } else {
            Err(self.error(ErrorCode::TrailingCharacters))
        }
    }

    fn eof(&mut self) -> Result<bool> {
        Ok(try!(self.peek()).is_none())
    }

    fn peek(&mut self) -> Result<Option<u8>> {
        match self.ch {
            Some(ch) => Ok(Some(ch)),
            None => {
                match self.rdr.next() {
                    Some(Err(err)) => Err(Error::IoError(err)),
                    Some(Ok(ch)) => {
                        self.ch = Some(ch);
                        Ok(self.ch)
                    }
                    None => Ok(None),
                }
            }
        }
    }

    fn peek_or_null(&mut self) -> Result<u8> {
        Ok(try!(self.peek()).unwrap_or(b'\x00'))
    }

    fn eat_char(&mut self) {
        self.ch = None;
    }

    fn next_char(&mut self) -> Result<Option<u8>> {
        match self.ch.take() {
            Some(ch) => Ok(Some(ch)),
            None => {
                match self.rdr.next() {
                    Some(Err(err)) => Err(Error::IoError(err)),
                    Some(Ok(ch)) => Ok(Some(ch)),
                    None => Ok(None),
                }
            }
        }
    }

    fn next_char_or_null(&mut self) -> Result<u8> {
        Ok(try!(self.next_char()).unwrap_or(b'\x00'))
    }

    fn error(&mut self, reason: ErrorCode) -> Error {
        Error::SyntaxError(reason, self.rdr.line(), self.rdr.col())
    }

    fn parse_whitespace(&mut self) -> Result<()> {
        loop {
            match try!(self.peek_or_null()) {
                b' ' | b'\n' | b'\t' | b'\r' => {
                    self.eat_char();
                }
                _ => { return Ok(()); }
            }
        }
    }

    fn parse_value<V>(&mut self, mut visitor: V) -> Result<V::Value>
        where V: de::Visitor,
    {
        try!(self.parse_whitespace());

        if try!(self.eof()) {
            return Err(self.error(ErrorCode::EOFWhileParsingValue));
        }

        let value = match try!(self.peek_or_null()) {
            b'n' => {
                self.eat_char();
                try!(self.parse_ident(b"ull"));
                visitor.visit_unit()
            }
            b't' => {
                self.eat_char();
                try!(self.parse_ident(b"rue"));
                visitor.visit_bool(true)
            }
            b'f' => {
                self.eat_char();
                try!(self.parse_ident(b"alse"));
                visitor.visit_bool(false)
            }
            b'-' => {
                self.eat_char();
                self.parse_integer(false, visitor)
            }
            b'0' ... b'9' => {
                self.parse_integer(true, visitor)
            }
            b'"' => {
                self.eat_char();
                try!(self.parse_string());
                let s = str::from_utf8(&self.str_buf).unwrap();
                visitor.visit_str(s)
            }
            b'[' => {
                self.eat_char();
                visitor.visit_seq(SeqVisitor::new(self))
            }
            b'{' => {
                self.eat_char();
                visitor.visit_map(MapVisitor::new(self))
            }
            _ => {
                Err(self.error(ErrorCode::ExpectedSomeValue))
            }
        };

        match value {
            Ok(value) => Ok(value),
            Err(Error::SyntaxError(code, _, _)) => Err(self.error(code)),
            Err(err) => Err(err),
        }
    }

    fn parse_ident(&mut self, ident: &[u8]) -> Result<()> {
        for c in ident {
            if Some(*c) != try!(self.next_char()) {
                return Err(self.error(ErrorCode::ExpectedSomeIdent));
            }
        }

        Ok(())
    }

    fn parse_integer<V>(&mut self, pos: bool, visitor: V) -> Result<V::Value>
        where V: de::Visitor,
    {
        match try!(self.next_char_or_null()) {
            b'0' => {
                // There can be only one leading '0'.
                match try!(self.peek_or_null()) {
                    b'0' ... b'9' => {
                        Err(self.error(ErrorCode::InvalidNumber))
                    }
                    _ => {
                        self.parse_number(pos, 0, visitor)
                    }
                }
            },
            c @ b'1' ... b'9' => {
                let mut res: u64 = (c as u64) - ('0' as u64);

                loop {
                    match try!(self.peek_or_null()) {
                        c @ b'0' ... b'9' => {
                            self.eat_char();

                            let digit = (c as u64) - ('0' as u64);

                            // We need to be careful with overflow. If we can, try to keep the
                            // number as a `u64` until we grow too large. At that point, switch to
                            // parsing the value as a `f64`.
                            match res.checked_mul(10).and_then(|val| val.checked_add(digit)) {
                                Some(res_) => { res = res_; }
                                None => {
                                    return self.parse_float(
                                        pos,
                                        (res as f64) * 10.0 + (digit as f64),
                                        visitor);
                                }
                            }
                        }
                        _ => {
                            return self.parse_number(pos, res, visitor);
                        }
                    }
                }
            }
            _ => {
                Err(self.error(ErrorCode::InvalidNumber))
            }
        }
    }

    fn parse_float<V>(&mut self,
                      pos: bool,
                      mut res: f64,
                      mut visitor: V) -> Result<V::Value>
        where V: de::Visitor,
    {
        loop {
            match try!(self.next_char_or_null()) {
                c @ b'0' ... b'9' => {
                    let digit = (c as u64) - ('0' as u64);

                    res *= 10.0;
                    res += digit as f64;
                }
                _ => {
                    match try!(self.peek_or_null()) {
                        b'.' => {
                            return self.parse_decimal(pos, res, visitor);
                        }
                        b'e' | b'E' => {
                            return self.parse_exponent(pos, res, visitor);
                        }
                        _ => {
                            if !pos {
                                res = -res;
                            }

                            return visitor.visit_f64(res);
                        }
                    }
                }
            }
        }
    }

    fn parse_number<V>(&mut self,
                       pos: bool,
                       res: u64,
                       mut visitor: V) -> Result<V::Value>
        where V: de::Visitor,
    {
        match try!(self.peek_or_null()) {
            b'.' => {
                self.parse_decimal(pos, res as f64, visitor)
            }
            b'e' | b'E' => {
                self.parse_exponent(pos, res as f64, visitor)
            }
            _ => {
                if pos {
                    visitor.visit_u64(res)
                } else {
                    let res_i64 = (res as i64).wrapping_neg();

                    // Convert into a float if we underflow.
                    if res_i64 > 0 {
                        visitor.visit_f64(-(res as f64))
                    } else {
                        visitor.visit_i64(res_i64)
                    }
                }
            }
        }
    }

    fn parse_decimal<V>(&mut self,
                        pos: bool,
                        mut res: f64,
                        mut visitor: V) -> Result<V::Value>
        where V: de::Visitor,
    {
        self.eat_char();

        let mut dec = 0.1;

        // Make sure a digit follows the decimal place.
        match try!(self.next_char_or_null()) {
            c @ b'0' ... b'9' => {
                res += (((c as u64) - (b'0' as u64)) as f64) * dec;
            }
             _ => { return Err(self.error(ErrorCode::InvalidNumber)); }
        }

        loop {
            match try!(self.peek_or_null()) {
                c @ b'0' ... b'9' => {
                    self.eat_char();

                    dec /= 10.0;
                    res += (((c as u64) - (b'0' as u64)) as f64) * dec;
                }
                _ => { break; }
            }
        }

        match try!(self.peek_or_null()) {
            b'e' | b'E' => {
                self.parse_exponent(pos, res, visitor)
            }
            _ => {
                if pos {
                    visitor.visit_f64(res)
                } else {
                    visitor.visit_f64(-res)
                }
            }
        }

    }

    fn parse_exponent<V>(&mut self,
                         pos: bool,
                         mut res: f64,
                         mut visitor: V) -> Result<V::Value>
        where V: de::Visitor,
    {
        self.eat_char();

        let pos_exp = match try!(self.peek_or_null()) {
            b'+' => { self.eat_char(); true }
            b'-' => { self.eat_char(); false }
            _ => { true }
        };

        // Make sure a digit follows the exponent place.
        let mut exp = match try!(self.next_char_or_null()) {
            c @ b'0' ... b'9' => { (c as u64) - (b'0' as u64) }
            _ => { return Err(self.error(ErrorCode::InvalidNumber)); }
        };

        loop {
            match try!(self.peek_or_null()) {
                c @ b'0' ... b'9' => {
                    self.eat_char();

                    exp = try_or_invalid!(self, exp.checked_mul(10));
                    exp = try_or_invalid!(self, exp.checked_add((c as u64) - (b'0' as u64)));
                }
                _ => { break; }
            }
        }

        let exp = if exp <= i32::MAX as u64 {
            10_f64.powi(exp as i32)
        } else {
            return Err(self.error(ErrorCode::InvalidNumber));
        };

        if pos_exp {
            res *= exp;
        } else {
            res /= exp;
        }

        if pos {
            visitor.visit_f64(res)
        } else {
            visitor.visit_f64(-res)
        }
    }

    fn decode_hex_escape(&mut self) -> Result<u16> {
        let mut i = 0;
        let mut n = 0u16;
        while i < 4 && !try!(self.eof()) {
            n = match try!(self.next_char_or_null()) {
                c @ b'0' ... b'9' => n * 16_u16 + ((c as u16) - (b'0' as u16)),
                b'a' | b'A' => n * 16_u16 + 10_u16,
                b'b' | b'B' => n * 16_u16 + 11_u16,
                b'c' | b'C' => n * 16_u16 + 12_u16,
                b'd' | b'D' => n * 16_u16 + 13_u16,
                b'e' | b'E' => n * 16_u16 + 14_u16,
                b'f' | b'F' => n * 16_u16 + 15_u16,
                _ => { return Err(self.error(ErrorCode::InvalidEscape)); }
            };

            i += 1;
        }

        // Error out if we didn't parse 4 digits.
        if i != 4 {
            return Err(self.error(ErrorCode::InvalidEscape));
        }

        Ok(n)
    }

    fn parse_string(&mut self) -> Result<()> {
        self.str_buf.clear();

        loop {
            let ch = match try!(self.next_char()) {
                Some(ch) => ch,
                None => { return Err(self.error(ErrorCode::EOFWhileParsingString)); }
            };

            match ch {
                b'"' => {
                    return Ok(());
                }
                b'\\' => {
                    let ch = match try!(self.next_char()) {
                        Some(ch) => ch,
                        None => { return Err(self.error(ErrorCode::EOFWhileParsingString)); }
                    };

                    match ch {
                        b'"' => self.str_buf.push(b'"'),
                        b'\\' => self.str_buf.push(b'\\'),
                        b'/' => self.str_buf.push(b'/'),
                        b'b' => self.str_buf.push(b'\x08'),
                        b'f' => self.str_buf.push(b'\x0c'),
                        b'n' => self.str_buf.push(b'\n'),
                        b'r' => self.str_buf.push(b'\r'),
                        b't' => self.str_buf.push(b'\t'),
                        b'u' => {
                            let c = match try!(self.decode_hex_escape()) {
                                0xDC00 ... 0xDFFF => {
                                    return Err(self.error(ErrorCode::LoneLeadingSurrogateInHexEscape));
                                }

                                // Non-BMP characters are encoded as a sequence of
                                // two hex escapes, representing UTF-16 surrogates.
                                n1 @ 0xD800 ... 0xDBFF => {
                                    match (try!(self.next_char()), try!(self.next_char())) {
                                        (Some(b'\\'), Some(b'u')) => (),
                                        _ => {
                                            return Err(self.error(ErrorCode::UnexpectedEndOfHexEscape));
                                        }
                                    }

                                    let n2 = try!(self.decode_hex_escape());

                                    if n2 < 0xDC00 || n2 > 0xDFFF {
                                        return Err(self.error(ErrorCode::LoneLeadingSurrogateInHexEscape));
                                    }

                                    let n = (((n1 - 0xD800) as u32) << 10 |
                                              (n2 - 0xDC00) as u32) + 0x1_0000;

                                    match char::from_u32(n as u32) {
                                        Some(c) => c,
                                        None => {
                                            return Err(self.error(ErrorCode::InvalidUnicodeCodePoint));
                                        }
                                    }
                                }

                                n => {
                                    match char::from_u32(n as u32) {
                                        Some(c) => c,
                                        None => {
                                            return Err(self.error(ErrorCode::InvalidUnicodeCodePoint));
                                        }
                                    }
                                }
                            };

                            // FIXME: this allocation is required in order to be compatible with stable
                            // rust, which doesn't support encoding a `char` into a stack buffer.
                            let mut buf = String::new();
                            buf.push(c);
                            self.str_buf.extend(buf.bytes());
                        }
                        _ => {
                            return Err(self.error(ErrorCode::InvalidEscape));
                        }
                    }
                }
                ch => {
                    self.str_buf.push(ch);
                }
            }
        }
    }

    fn parse_object_colon(&mut self) -> Result<()> {
        try!(self.parse_whitespace());

        match try!(self.next_char()) {
            Some(b':') => Ok(()),
            Some(_) => Err(self.error(ErrorCode::ExpectedColon)),
            None => Err(self.error(ErrorCode::EOFWhileParsingObject)),
        }
    }
}

impl<Iter> de::Deserializer for Deserializer<Iter>
    where Iter: Iterator<Item=io::Result<u8>>,
{
    type Error = Error;

    #[inline]
    fn deserialize<V>(&mut self, visitor: V) -> Result<V::Value>
        where V: de::Visitor,
    {
        self.parse_value(visitor)
    }

    /// Parses a `null` as a None, and any other values as a `Some(...)`.
    #[inline]
    fn deserialize_option<V>(&mut self, mut visitor: V) -> Result<V::Value>
        where V: de::Visitor,
    {
        try!(self.parse_whitespace());

        match try!(self.peek_or_null()) {
            b'n' => {
                self.eat_char();
                try!(self.parse_ident(b"ull"));
                visitor.visit_none()
            }
            _ => {
                visitor.visit_some(self)
            }
        }
    }

    /// Parses a newtype struct as the underlying value.
    #[inline]
    fn deserialize_newtype_struct<V>(&mut self,
                               _name: &str,
                               mut visitor: V) -> Result<V::Value>
        where V: de::Visitor,
    {
        visitor.visit_newtype_struct(self)
    }

    /// Parses an enum as an object like `{"$KEY":$VALUE}`, where $VALUE is either a straight
    /// value, a `[..]`, or a `{..}`.
    #[inline]
    fn deserialize_enum<V>(&mut self,
                     _name: &str,
                     _variants: &'static [&'static str],
                     mut visitor: V) -> Result<V::Value>
        where V: de::EnumVisitor,
    {
        try!(self.parse_whitespace());

        match try!(self.next_char_or_null()) {
            b'{' => {
                try!(self.parse_whitespace());

                let value = {
                    try!(visitor.visit(&mut *self))
                };

                try!(self.parse_whitespace());

                match try!(self.next_char_or_null()) {
                    b'}' => {
                        Ok(value)
                    }
                    _ => {
                        Err(self.error(ErrorCode::ExpectedSomeValue))
                    }
                }
            }
            _ => {
                Err(self.error(ErrorCode::ExpectedSomeValue))
            }
        }
    }
}

struct SeqVisitor<'a, Iter: 'a + Iterator<Item=io::Result<u8>>> {
    de: &'a mut Deserializer<Iter>,
    first: bool,
}

impl<'a, Iter: Iterator<Item=io::Result<u8>>> SeqVisitor<'a, Iter> {
    fn new(de: &'a mut Deserializer<Iter>) -> Self {
        SeqVisitor {
            de: de,
            first: true,
        }
    }
}

impl<'a, Iter> de::SeqVisitor for SeqVisitor<'a, Iter>
    where Iter: Iterator<Item=io::Result<u8>>,
{
    type Error = Error;

    fn visit<T>(&mut self) -> Result<Option<T>>
        where T: de::Deserialize,
    {
        try!(self.de.parse_whitespace());

        match try!(self.de.peek()) {
            Some(b']') => {
                return Ok(None);
            }
            Some(b',') if !self.first => {
                self.de.eat_char();
            }
            Some(_) => {
                if self.first {
                    self.first = false;
                } else {
                    return Err(self.de.error(ErrorCode::ExpectedListCommaOrEnd));
                }
            }
            None => {
                return Err(self.de.error(ErrorCode::EOFWhileParsingList));
            }
        }

        let value = try!(de::Deserialize::deserialize(self.de));
        Ok(Some(value))
    }

    fn end(&mut self) -> Result<()> {
        try!(self.de.parse_whitespace());

        match try!(self.de.next_char()) {
            Some(b']') => { Ok(()) }
            Some(_) => {
                Err(self.de.error(ErrorCode::TrailingCharacters))
            }
            None => {
                Err(self.de.error(ErrorCode::EOFWhileParsingList))
            }
        }
    }
}

struct MapVisitor<'a, Iter: 'a + Iterator<Item=io::Result<u8>>> {
    de: &'a mut Deserializer<Iter>,
    first: bool,
}

impl<'a, Iter: Iterator<Item=io::Result<u8>>> MapVisitor<'a, Iter> {
    fn new(de: &'a mut Deserializer<Iter>) -> Self {
        MapVisitor {
            de: de,
            first: true,
        }
    }
}

impl<'a, Iter> de::MapVisitor for MapVisitor<'a, Iter>
    where Iter: Iterator<Item=io::Result<u8>>
{
    type Error = Error;

    fn visit_key<K>(&mut self) -> Result<Option<K>>
        where K: de::Deserialize,
    {
        try!(self.de.parse_whitespace());

        match try!(self.de.peek()) {
            Some(b'}') => {
                return Ok(None);
            }
            Some(b',') if !self.first => {
                self.de.eat_char();
                try!(self.de.parse_whitespace());
            }
            Some(_) => {
                if self.first {
                    self.first = false;
                } else {
                    return Err(self.de.error(ErrorCode::ExpectedObjectCommaOrEnd));
                }
            }
            None => {
                return Err(self.de.error(ErrorCode::EOFWhileParsingObject));
            }
        }

        match try!(self.de.peek()) {
            Some(b'"') => {
                Ok(Some(try!(de::Deserialize::deserialize(self.de))))
            }
            Some(_) => {
                Err(self.de.error(ErrorCode::KeyMustBeAString))
            }
            None => {
                Err(self.de.error(ErrorCode::EOFWhileParsingValue))
            }
        }
    }

    fn visit_value<V>(&mut self) -> Result<V>
        where V: de::Deserialize,
    {
        try!(self.de.parse_object_colon());

        Ok(try!(de::Deserialize::deserialize(self.de)))
    }

    fn end(&mut self) -> Result<()> {
        try!(self.de.parse_whitespace());

        match try!(self.de.next_char()) {
            Some(b'}') => { Ok(()) }
            Some(_) => {
                Err(self.de.error(ErrorCode::TrailingCharacters))
            }
            None => {
                Err(self.de.error(ErrorCode::EOFWhileParsingObject))
            }
        }
    }

    fn missing_field<V>(&mut self, field: &'static str) -> Result<V>
        where V: de::Deserialize,
    {
<<<<<<< HEAD
        let mut de = de::value::ValueDeserializer::into_deserializer(());
        de::Deserialize::deserialize(&mut de)
=======
        use std;

        struct MissingFieldDeserializer(&'static str);

        impl de::Deserializer for MissingFieldDeserializer {
            type Error = de::value::Error;

            fn visit<V>(&mut self, _visitor: V) -> std::result::Result<V::Value, Self::Error>
                where V: de::Visitor,
            {
                let &mut MissingFieldDeserializer(field) = self;
                Err(de::value::Error::MissingFieldError(field))
            }

            fn visit_option<V>(&mut self, mut visitor: V) -> std::result::Result<V::Value, Self::Error>
                where V: de::Visitor,
            {
                visitor.visit_none()
            }
        }

        let mut de = MissingFieldDeserializer(field);
        Ok(try!(de::Deserialize::deserialize(&mut de)))
>>>>>>> a3eca5e4
    }
}

impl<Iter> de::VariantVisitor for Deserializer<Iter>
    where Iter: Iterator<Item=io::Result<u8>>,
{
    type Error = Error;

    fn visit_variant<V>(&mut self) -> Result<V>
        where V: de::Deserialize
    {
        let val = try!(de::Deserialize::deserialize(self));
        try!(self.parse_object_colon());
        Ok(val)
    }

    fn visit_unit(&mut self) -> Result<()> {
        de::Deserialize::deserialize(self)
    }

    fn visit_newtype<T>(&mut self) -> Result<T>
        where T: de::Deserialize,
    {
        de::Deserialize::deserialize(self)
    }

    fn visit_tuple<V>(&mut self,
                      _len: usize,
                      visitor: V) -> Result<V::Value>
        where V: de::Visitor,
    {
        de::Deserializer::deserialize(self, visitor)
    }

    fn visit_struct<V>(&mut self,
                       _fields: &'static [&'static str],
                       visitor: V) -> Result<V::Value>
        where V: de::Visitor,
    {
        de::Deserializer::deserialize(self, visitor)
    }
}

//////////////////////////////////////////////////////////////////////////////

/// Iterator that deserializes a stream into multiple JSON values.
pub struct StreamDeserializer<T, Iter>
    where Iter: Iterator<Item=io::Result<u8>>,
          T: de::Deserialize
{
    deser: Deserializer<Iter>,
    _marker: PhantomData<T>,
}

impl <T, Iter> StreamDeserializer<T, Iter>
    where Iter:Iterator<Item=io::Result<u8>>,
          T: de::Deserialize
{
    /// Returns an `Iterator` of decoded JSON values from an iterator over
    /// `Iterator<Item=io::Result<u8>>`.
    pub fn new(iter: Iter) -> StreamDeserializer<T, Iter> {
        StreamDeserializer {
            deser: Deserializer::new(iter),
            _marker: PhantomData
        }
    }
}

impl <T, Iter> Iterator for StreamDeserializer<T, Iter>
    where Iter: Iterator<Item=io::Result<u8>>,
          T: de::Deserialize
{
    type Item = Result<T>;

    fn next(&mut self) -> Option<Result<T>> {
        // skip whitespaces, if any
        // this helps with trailing whitespaces, since whitespaces between
        // values are handled for us.
        if let Err(e) = self.deser.parse_whitespace() {
            return Some(Err(e))
        };

        match self.deser.eof() {
            Ok(true) => None,
            Ok(false) => match de::Deserialize::deserialize(&mut self.deser) {
                Ok(v) => Some(Ok(v)),
                Err(e) => Some(Err(e))
            },
            Err(e) => Some(Err(e))
        }
    }
}

//////////////////////////////////////////////////////////////////////////////

/// Decodes a json value from an iterator over an iterator
/// `Iterator<Item=io::Result<u8>>`.
pub fn from_iter<I, T>(iter: I) -> Result<T>
    where I: Iterator<Item=io::Result<u8>>,
          T: de::Deserialize,
{
    let mut de = Deserializer::new(iter);
    let value = try!(de::Deserialize::deserialize(&mut de));

    // Make sure the whole stream has been consumed.
    try!(de.end());
    Ok(value)
}

/// Decodes a json value from a `std::io::Read`.
pub fn from_reader<R, T>(rdr: R) -> Result<T>
    where R: io::Read,
          T: de::Deserialize,
{
    from_iter(rdr.bytes())
}

/// Decodes a json value from a byte slice `&[u8]`.
pub fn from_slice<T>(v: &[u8]) -> Result<T>
    where T: de::Deserialize
{
    from_iter(v.iter().map(|byte| Ok(*byte)))
}

/// Decodes a json value from a `&str`.
pub fn from_str<T>(s: &str) -> Result<T>
    where T: de::Deserialize
{
    from_slice(s.as_bytes())
}<|MERGE_RESOLUTION|>--- conflicted
+++ resolved
@@ -742,10 +742,6 @@
     fn missing_field<V>(&mut self, field: &'static str) -> Result<V>
         where V: de::Deserialize,
     {
-<<<<<<< HEAD
-        let mut de = de::value::ValueDeserializer::into_deserializer(());
-        de::Deserialize::deserialize(&mut de)
-=======
         use std;
 
         struct MissingFieldDeserializer(&'static str);
@@ -753,14 +749,15 @@
         impl de::Deserializer for MissingFieldDeserializer {
             type Error = de::value::Error;
 
-            fn visit<V>(&mut self, _visitor: V) -> std::result::Result<V::Value, Self::Error>
+            fn deserialize<V>(&mut self, _visitor: V) -> std::result::Result<V::Value, Self::Error>
                 where V: de::Visitor,
             {
                 let &mut MissingFieldDeserializer(field) = self;
-                Err(de::value::Error::MissingFieldError(field))
-            }
-
-            fn visit_option<V>(&mut self, mut visitor: V) -> std::result::Result<V::Value, Self::Error>
+                Err(de::value::Error::MissingField(field))
+            }
+
+            fn deserialize_option<V>(&mut self,
+                                     mut visitor: V) -> std::result::Result<V::Value, Self::Error>
                 where V: de::Visitor,
             {
                 visitor.visit_none()
@@ -769,7 +766,6 @@
 
         let mut de = MissingFieldDeserializer(field);
         Ok(try!(de::Deserialize::deserialize(&mut de)))
->>>>>>> a3eca5e4
     }
 }
 
